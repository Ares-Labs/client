--- conflicted
+++ resolved
@@ -36,7 +36,8 @@
   { path: "/map-page", component: MapPage },
   { path: "/statistics", component: StatisticsPage },
   { path: "/admin", redirect: "/admin/users" }, // Temporary redirect
-<<<<<<< HEAD
+  { path: "/admin/drones", component: AdminManageDrones },
+  { path: "/admin/properties/pending", component: AdminManagePendingProperties },
   {
     name: "AdminManageUsers",
     path: "/admin/users",
@@ -47,7 +48,6 @@
     path: "/admin/users/:id",
     component: AdminManageUsers,
   },
-  { path: "/admin/drones", component: AdminManageDrones },
   {
     name: "AdminManageProperties",
     path: "/admin/properties",
@@ -58,11 +58,6 @@
     path: "/admin/properties/:id",
     component: AdminManageProperties,
   },
-=======
-  { path: "/admin/users", component: AdminManageUsers },
-  { path: "/admin/drones", component: AdminManageDrones },
-  { path: "/admin/properties/pending", component: AdminManagePendingProperties },
->>>>>>> 18f8eb40
 ];
 
 const router = createRouter({
