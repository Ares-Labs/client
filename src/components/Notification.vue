<script setup>
import { infoNotification } from "@/utils/notifications";

defineProps({
  name: String,
  description: String,
  time: String,
  urgent: Boolean
});
</script>

<template>
  <div v-if="urgent" class="urgent">
    <div class="main-noti">
      <img src="/src/assets/media/profile.svg" alt="profile">
      <div>
        <p>{{ name }}</p>
        <p>{{ description }}</p>
      </div>
      <p>{{ time }}</p>
    </div>
    <div class="actions">
<<<<<<< HEAD
      <div @click="infoNotification('Calling authorities')">
        <img src="/src/assets/media/phone.svg" alt="phone-icon">
        <p>Call authorities</p>
      </div>
      <div>
        <img src="/src/assets/media/view.svg" alt="arrow-left">
        <p>View Live</p>
      </div>
=======
      <a href="#">
        <div class="action">
          <img src="/src/assets/media/phone.svg" alt="phone-icon">
          <p>Call authorities</p>
        </div>
      </a>
      <a href="#">
        <div class="action">
          <img src="/src/assets/media/view.svg" alt="arrow-left">
          <p>View Live</p>
        </div>
      </a>
>>>>>>> a0f721f8
    </div>
  </div>
  <div v-else class="not-urgent">
    <img src="/src/assets/media/profile.svg" alt="profile">
    <div>
      <p>{{ name }}</p>
      <p>{{ description }}</p>
    </div>
    <p>{{ time }}</p>
  </div>
</template>

<style lang="scss" scoped>
@import "src/assets/css/mixins.scss";
@import "src/assets/css/app";

img {
  width: 2rem;
  height: 2rem;
}

.urgent {
  margin-bottom: 1.5rem;
  max-width: 30rem;
  box-shadow: black 0 0.1rem 0.2rem 0.01rem;
  padding: 1rem;
  border: solid black;
  border-radius: 1rem;
}

.not-urgent {
  margin-bottom: 2rem;
  max-width: 30rem;
  box-shadow: black 0 0.1rem 0.2rem 0.01rem;
  padding: 1rem;
  border: solid black;
  border-radius: 1rem;
  display: flex;
  justify-content: space-between;
}

.main-noti {
  display: flex;
  justify-content: space-between;
  padding-bottom: 1rem;

  div {
    display: flex;
    flex-direction: column;
    margin: 0 2rem 0 1rem;
  }

}

.actions {
  display: flex;
  border-top: solid black 0.1rem;
  gap: 2rem;
  padding-top: 1rem;
  justify-content: center;

  .action {
    font-size: 0.7rem;
    display: flex;
    border: 0.15rem solid $dark;
    border-radius: 4rem;
    padding: 0.2rem 1.5rem 0.3rem 1rem;
    align-items: center;
    gap: 0.4rem;

    img {
      width: 1.2rem;
      height: 1.2rem;
    }
  }

  .action:hover {
    transform: scale(0.95);
    background-color: #7ca1b9;
  }
}

.not-urgent div {
  margin: 0 2rem 0 1rem;

  p:first-child {
    font-weight: bold;
    margin-bottom: 0.4rem;
  }

  p:last-child {
    white-space: nowrap;
    overflow: hidden;
    text-overflow: ellipsis;
    max-width: 20rem;
    font-size: 0.9rem;
  }
}

.main-noti div p:first-child {
  font-weight: bold;
  margin-bottom: 0.4rem;
}

.main-noti div p:last-child {
  white-space: nowrap;
  overflow: hidden;
  text-overflow: ellipsis;
  max-width: 20rem;
  max-height: 3rem;
  font-size: 0.9rem;
}

div:last-child {
  display: flex;
}

</style><|MERGE_RESOLUTION|>--- conflicted
+++ resolved
@@ -20,18 +20,8 @@
       <p>{{ time }}</p>
     </div>
     <div class="actions">
-<<<<<<< HEAD
-      <div @click="infoNotification('Calling authorities')">
-        <img src="/src/assets/media/phone.svg" alt="phone-icon">
-        <p>Call authorities</p>
-      </div>
-      <div>
-        <img src="/src/assets/media/view.svg" alt="arrow-left">
-        <p>View Live</p>
-      </div>
-=======
-      <a href="#">
-        <div class="action">
+      <a href="#" @click="infoNotification('Calling authorities')">
+        <div class="action" >
           <img src="/src/assets/media/phone.svg" alt="phone-icon">
           <p>Call authorities</p>
         </div>
@@ -42,8 +32,6 @@
           <p>View Live</p>
         </div>
       </a>
->>>>>>> a0f721f8
-    </div>
   </div>
   <div v-else class="not-urgent">
     <img src="/src/assets/media/profile.svg" alt="profile">
