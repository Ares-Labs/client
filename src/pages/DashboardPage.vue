--- conflicted
+++ resolved
@@ -8,13 +8,8 @@
       <div>
         <router-link to="/choose-property"><p>Manage Property</p></router-link>
         <router-link to="/live-data"><p>Live Data</p></router-link>
-<<<<<<< HEAD
-        <router-link to="/"><p>Statistics</p></router-link>
+        <router-link to="/statistics"><p>Statistics</p></router-link>
         <router-link to="/map-page"><p>Map</p></router-link>
-=======
-        <router-link to="/statistics"><p>Statistics</p></router-link>
-        <router-link to="/"><p>Map</p></router-link>
->>>>>>> 2f1319b4
         <router-link to="/pricing"><p>Pricing / Upgrade</p></router-link>
       </div>
     </main>
