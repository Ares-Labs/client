--- conflicted
+++ resolved
@@ -9,7 +9,6 @@
   <div class="wrapper">
     <main>
       <div>
-<<<<<<< HEAD
         <div>
           <router-link to="/choose-property"><p>Manage Property</p></router-link>
           <router-link to="/live-data"><p>Live Data</p></router-link>
@@ -17,12 +16,8 @@
         </div>
         <div>
           <router-link to="/"><p>Map</p></router-link>
-          <router-link to="/"><p>Pricing / Upgrade</p></router-link>
+          <router-link to="/pricing"><p>Pricing / Upgrade</p></router-link>
         </div>
-=======
-        <router-link to="/"><p>Map</p></router-link>
-        <router-link to="/pricing"><p>Pricing / Upgrade</p></router-link>
->>>>>>> df9ad0e3
       </div>
     </main>
   </div>
