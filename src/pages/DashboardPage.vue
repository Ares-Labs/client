--- conflicted
+++ resolved
@@ -6,29 +6,11 @@
   <div class="wrapper">
     <main>
       <div>
-<<<<<<< HEAD
-        <div class="link">
-          <router-link to="/choose-property"><p>Manage Property</p></router-link>
-        </div>
-        <div class="link">
-          <router-link to="/live-data"><p>Live Data</p></router-link>
-        </div>
-        <div class="link">
-          <router-link to="/statistics"><p>Statistics</p></router-link>
-        </div>
-        <div class="link">
-          <router-link to="/"><p>Map</p></router-link>
-        </div>
-        <div class="link">
-          <router-link to="/pricing"><p>Pricing / Upgrade</p></router-link>
-        </div>
-=======
         <router-link to="/choose-property"><p>Manage Property</p></router-link>
         <router-link to="/live-data"><p>Live Data</p></router-link>
         <router-link to="/statistics"><p>Statistics</p></router-link>
         <router-link to="/map-page"><p>Map</p></router-link>
         <router-link to="/pricing"><p>Pricing / Upgrade</p></router-link>
->>>>>>> defafb26
       </div>
     </main>
   </div>
@@ -58,10 +40,8 @@
     color: $dark;
     font-weight: bold;
     font-size: 2rem;
-  }
 
-  .link {
-    border: 0.25rem solid $black;
+    border: 0.25rem solid $dark;
     padding: 6rem 7rem;
     border-radius: $border-radius;
     transition: transform ease 0.5s;
