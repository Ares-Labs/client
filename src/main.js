import "./assets/css/reset.css";

import { createApp } from "vue";
import { createRouter, createWebHistory } from "vue-router";

import App from "./App.vue";
import DashboardPage from "./pages/DashboardPage.vue";
import ChoosePropertyPage from "./pages/ChoosePropertyPage.vue";
import LiveDataPage from "./pages/LiveDataPage.vue";
import ManagePropertyPage from "./pages/ManagePropertyPage.vue";
import AddUserPage from "./pages/AddUserPage.vue";
import AddPropertyPage from "./pages/AddPropertyPage.vue";
import PricingPage from "./pages/PricingPage.vue";
import ProfilePage from "./pages/ProfilePage.vue";
import StatisticsPage from "./pages/StatisticsPage.vue";
import AdminManageUsers from "./pages/AdminManageUsers.vue";
<<<<<<< HEAD
import AdminManageProperties from "./pages/AdminManageProperties.vue";
=======
import MapPage from "./pages/MapPage.vue";
import AdminManageDrones from "./pages/AdminManageDrones.vue";
>>>>>>> 38ebb736

const routes = [
  { path: "/", component: DashboardPage },
  { path: "/choose-property", component: ChoosePropertyPage },
  { path: "/live-data", component: LiveDataPage },
  { path: "/live-data/:id", component: LiveDataPage },
  { path: "/manage-property", component: ManagePropertyPage },
  { path: "/manage-property/:id", component: ManagePropertyPage },
  { path: "/add-user", component: AddUserPage },
  { path: "/add-user/:id", component: AddUserPage },
  { path: "/add-property", component: AddPropertyPage },
  { path: "/pricing", component: PricingPage },
  { path: "/profile", component: ProfilePage },
  { path: "/map-page", component: MapPage },
  { path: "/statistics", component: StatisticsPage },
  { path: "/admin", redirect: "/admin/users" }, // Temporary redirect
<<<<<<< HEAD
  {
    name: "AdminManageUsers",
    path: "/admin/users",
    component: AdminManageUsers,
  },
  {
    name: "AdminManageUsersParams",
    path: "/admin/users/:id",
    component: AdminManageUsers,
  },
  {
    name: "AdminManageProperties",
    path: "/admin/properties",
    component: AdminManageProperties,
  },
  {
    name: "AdminManagePropertiesParams",
    path: "/admin/properties/:id",
    component: AdminManageProperties,
  },
=======
  { path: "/admin/users", component: AdminManageUsers },
  { path: "/admin/drones", component: AdminManageDrones}
>>>>>>> 38ebb736
];

const router = createRouter({
  // Set history as /mars-06/ if its production but as / if its development
  history: createWebHistory(
    process.env.NODE_ENV === "production" ? "/mars-06/" : "/"
  ),
  routes,
});

const app = createApp(App);
app.use(router);
app.mount("#app");<|MERGE_RESOLUTION|>--- conflicted
+++ resolved
@@ -13,13 +13,10 @@
 import PricingPage from "./pages/PricingPage.vue";
 import ProfilePage from "./pages/ProfilePage.vue";
 import StatisticsPage from "./pages/StatisticsPage.vue";
+import MapPage from "./pages/MapPage.vue";
 import AdminManageUsers from "./pages/AdminManageUsers.vue";
-<<<<<<< HEAD
 import AdminManageProperties from "./pages/AdminManageProperties.vue";
-=======
-import MapPage from "./pages/MapPage.vue";
 import AdminManageDrones from "./pages/AdminManageDrones.vue";
->>>>>>> 38ebb736
 
 const routes = [
   { path: "/", component: DashboardPage },
@@ -36,7 +33,6 @@
   { path: "/map-page", component: MapPage },
   { path: "/statistics", component: StatisticsPage },
   { path: "/admin", redirect: "/admin/users" }, // Temporary redirect
-<<<<<<< HEAD
   {
     name: "AdminManageUsers",
     path: "/admin/users",
@@ -47,6 +43,7 @@
     path: "/admin/users/:id",
     component: AdminManageUsers,
   },
+  { path: "/admin/drones", component: AdminManageDrones },
   {
     name: "AdminManageProperties",
     path: "/admin/properties",
@@ -57,10 +54,6 @@
     path: "/admin/properties/:id",
     component: AdminManageProperties,
   },
-=======
-  { path: "/admin/users", component: AdminManageUsers },
-  { path: "/admin/drones", component: AdminManageDrones}
->>>>>>> 38ebb736
 ];
 
 const router = createRouter({
