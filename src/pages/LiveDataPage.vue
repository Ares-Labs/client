<script setup>
import Header from "../components/Header/Header.vue";
import LiveCamera from "../components/LiveCamera.vue";
import Notification from "../components/Notification.vue";
import { useRouter } from "vue-router";
import Gateway from "../utils/events";
<<<<<<< HEAD
=======
import { ref } from "vue";
>>>>>>> e47e5f75

// Check if the path ends with a number if not redirect to choose-property
const router = useRouter();
const urlEndsWithNumber = router.currentRoute.value.path.match(/\d+$/);
const localstoragePropertyBeingManaged = localStorage.getItem(
  "propertyBeingManaged"
);
if (!urlEndsWithNumber) {
  // Check localstorage and redirect
  if (localstoragePropertyBeingManaged) {
    router.push(`/live-data/${localstoragePropertyBeingManaged}`);
  } else {
    router.push("/choose-property");
  }
}

let propertyId = ref(0);

if (urlEndsWithNumber) {
  propertyId = urlEndsWithNumber[0];
} else {
  propertyId = localstoragePropertyBeingManaged;
}
propertyId = parseInt(propertyId);
// Get the property from the database
// This can be used to get the live updates from the database
Gateway.onReady(() =>
  Gateway.execute(Gateway.queries.GET_PROPERTY, {
    propertyId: propertyId,
  }).then((data) => {
    console.log("Property:");
    console.log(data);
  })
);

let camera = ref(0);

function switchCamera() {
  camera.value++;
  if (camera.value === 4) {
    camera.value = 0;
  }
}
</script>
<template>
  <Header />
  <main>
    <h1>Live data</h1>
    <div id="flex-container">
      <div id="camera-container">
        <LiveCamera :camera="camera" />
        <button @click="switchCamera">switch cam</button>
      </div>
      <div id="notification-center">
        <Notification
          name="El Criminel"
          description="STEALING"
          time="NOW"
          urgent
        />
        <Notification
          name="El bean"
          description="looking respectfully"
          time="5 mins ago"
        />
        <Notification
          name="El mista"
          description="petting your child"
          time="43 mins ago"
        />
        <Notification
          name="Bapiste"
          description="sleeping in the backyard"
          time="45 mins ago"
        />
        <Notification
          name="El crazy person"
          description="BOMBING THE DOOR"
          time="1h ago"
          urgent
        />
        <Notification
          name="Alberto"
          description="depressingly looking"
          time="2h ago"
        />
      </div>
    </div>
  </main>
</template>

<style lang="scss" scoped>

@import "src/assets/css/mixins";

h1 {
  display: flex;
  justify-content: center;
  font-size: 2rem;
  margin-bottom: 4rem;
}

#camera-container {
  display: flex;
  flex-direction: column;

  img {
    height: 35rem;
    width: 60rem;
    margin-bottom: 3rem;
  }

  button {
    width: 7rem;
    @include button;
  }
}

#flex-container {
  display: flex;
  justify-content: space-around;
}

#notification-center {
  height: 35rem;
  padding: 0 1rem;
  overflow-y: auto;
}
</style><|MERGE_RESOLUTION|>--- conflicted
+++ resolved
@@ -4,10 +4,7 @@
 import Notification from "../components/Notification.vue";
 import { useRouter } from "vue-router";
 import Gateway from "../utils/events";
-<<<<<<< HEAD
-=======
 import { ref } from "vue";
->>>>>>> e47e5f75
 
 // Check if the path ends with a number if not redirect to choose-property
 const router = useRouter();
