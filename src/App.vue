<template>
<<<<<<< HEAD
  <header>
    <img src="images/ares-labs-logo.png" alt="Ares Labs logo">
    <h1>Dashboard</h1>
    <img src="#" alt="Profile icon">
  </header>

  <main>
    <div>
      <p id="manage"><a href="#">Manage property</a></p>
      <p id="live"><a href="">Live data</a></p>
      <p id="recent"><a href="">Recent activity</a></p>
      <p id="map"><a href="">Map</a></p>
      <p id="pricing"><a href="">Pricing / Upgrade</a></p>
    </div>
  </main>
</template>

<style lang="scss" scoped>

header {
  display: flex;
  justify-content: space-between;
  padding: 3rem;

  h1 {
    font-size: 2rem;
  }

  margin-bottom: 20rem;
  background-color: orange;
  border-radius: 1rem;
  box-shadow: black 0.1rem 0.1rem 1.5rem 0.3rem;
}

a {
  text-decoration: none;
}

main {
  div {
    display: grid;
    grid-template-columns: 30rem 30rem 30rem;
    grid-template-rows: auto;
    grid-template-areas:
    "man live re"
    "map map pri";
    gap: 10rem;
    justify-content: center;
    justify-items: center;
    font-size: 1.5rem;
  }
}

#manage {
  grid-area: man;
  border: solid black;
  border-radius: 2rem;
  padding: 2rem;
  box-shadow: black 0.1rem 0.1rem 1rem 0.1rem;
}

#manage:hover {
  background-color: orange;
  box-shadow: none;
}

#live {
  grid-area: live;
  border: solid black;
  border-radius: 2rem;
  padding: 2rem;
  box-shadow: black 0.1rem 0.1rem 1rem 0.1rem;
}

#live:hover {
  background-color: orange;
  box-shadow: none;
}

#recent {
  grid-area: re;
  border: solid black;
  border-radius: 2rem;
  padding: 2rem;
  box-shadow: black 0.1rem 0.1rem 1rem 0.1rem;
}

#recent:hover {
  background-color: orange;
  box-shadow: none;
}

#map {
  grid-area: map;
  border: solid black;
  border-radius: 2rem;
  padding: 2rem 10rem;
  box-shadow: black 0.1rem 0.1rem 1rem 0.1rem;
}

#map:hover {
  background-color: orange;
  box-shadow: none;
}

#pricing {
  grid-area: pri;
  border: solid black;
  border-radius: 2rem;
  padding: 2rem;
  box-shadow: black 0.1rem 0.1rem 1rem 0.1rem;
}

#pricing:hover {
  background-color: orange;
  box-shadow: none;
}
</style>
=======
  <router-view></router-view>
</template>
>>>>>>> cb4ef476
<|MERGE_RESOLUTION|>--- conflicted
+++ resolved
@@ -1,124 +1,3 @@
 <template>
-<<<<<<< HEAD
-  <header>
-    <img src="images/ares-labs-logo.png" alt="Ares Labs logo">
-    <h1>Dashboard</h1>
-    <img src="#" alt="Profile icon">
-  </header>
-
-  <main>
-    <div>
-      <p id="manage"><a href="#">Manage property</a></p>
-      <p id="live"><a href="">Live data</a></p>
-      <p id="recent"><a href="">Recent activity</a></p>
-      <p id="map"><a href="">Map</a></p>
-      <p id="pricing"><a href="">Pricing / Upgrade</a></p>
-    </div>
-  </main>
-</template>
-
-<style lang="scss" scoped>
-
-header {
-  display: flex;
-  justify-content: space-between;
-  padding: 3rem;
-
-  h1 {
-    font-size: 2rem;
-  }
-
-  margin-bottom: 20rem;
-  background-color: orange;
-  border-radius: 1rem;
-  box-shadow: black 0.1rem 0.1rem 1.5rem 0.3rem;
-}
-
-a {
-  text-decoration: none;
-}
-
-main {
-  div {
-    display: grid;
-    grid-template-columns: 30rem 30rem 30rem;
-    grid-template-rows: auto;
-    grid-template-areas:
-    "man live re"
-    "map map pri";
-    gap: 10rem;
-    justify-content: center;
-    justify-items: center;
-    font-size: 1.5rem;
-  }
-}
-
-#manage {
-  grid-area: man;
-  border: solid black;
-  border-radius: 2rem;
-  padding: 2rem;
-  box-shadow: black 0.1rem 0.1rem 1rem 0.1rem;
-}
-
-#manage:hover {
-  background-color: orange;
-  box-shadow: none;
-}
-
-#live {
-  grid-area: live;
-  border: solid black;
-  border-radius: 2rem;
-  padding: 2rem;
-  box-shadow: black 0.1rem 0.1rem 1rem 0.1rem;
-}
-
-#live:hover {
-  background-color: orange;
-  box-shadow: none;
-}
-
-#recent {
-  grid-area: re;
-  border: solid black;
-  border-radius: 2rem;
-  padding: 2rem;
-  box-shadow: black 0.1rem 0.1rem 1rem 0.1rem;
-}
-
-#recent:hover {
-  background-color: orange;
-  box-shadow: none;
-}
-
-#map {
-  grid-area: map;
-  border: solid black;
-  border-radius: 2rem;
-  padding: 2rem 10rem;
-  box-shadow: black 0.1rem 0.1rem 1rem 0.1rem;
-}
-
-#map:hover {
-  background-color: orange;
-  box-shadow: none;
-}
-
-#pricing {
-  grid-area: pri;
-  border: solid black;
-  border-radius: 2rem;
-  padding: 2rem;
-  box-shadow: black 0.1rem 0.1rem 1rem 0.1rem;
-}
-
-#pricing:hover {
-  background-color: orange;
-  box-shadow: none;
-}
-</style>
-=======
   <router-view></router-view>
-</template>
->>>>>>> cb4ef476
+</template>