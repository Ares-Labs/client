import "./assets/css/reset.css";

import { createRouter, createWebHistory } from "vue-router";

import App from "./App.vue";
import DashboardPage from "./pages/DashboardPage.vue";
import ChoosePropertyPage from "./pages/ChoosePropertyPage.vue";
import LiveDataPage from "./pages/LiveDataPage.vue";
import ManagePropertyPage from "./pages/ManagePropertyPage.vue";
import AddUserPage from "./pages/AddUserPage.vue";
import AddPropertyPage from "./pages/AddPropertyPage.vue";
import { createApp } from "vue";
import PricingPage from "./pages/PricingPage.vue";

const routes = [
  { path: "/", component: DashboardPage },
  { path: "/choose-property", component: ChoosePropertyPage },
  { path: "/live-data", component: LiveDataPage },
  { path: "/manage-property", component: ManagePropertyPage },
  { path: "/add-user", component: AddUserPage},
<<<<<<< HEAD
  { path: "/add-property", component: AddPropertyPage}
=======
  { path: "/pricing", component: PricingPage}
>>>>>>> df9ad0e3
];

const router = createRouter({
  history: createWebHistory(),
  routes,
});

const app = createApp(App);
app.use(router);
app.mount("#app");<|MERGE_RESOLUTION|>--- conflicted
+++ resolved
@@ -18,11 +18,8 @@
   { path: "/live-data", component: LiveDataPage },
   { path: "/manage-property", component: ManagePropertyPage },
   { path: "/add-user", component: AddUserPage},
-<<<<<<< HEAD
-  { path: "/add-property", component: AddPropertyPage}
-=======
+  { path: "/add-property", component: AddPropertyPage},
   { path: "/pricing", component: PricingPage}
->>>>>>> df9ad0e3
 ];
 
 const router = createRouter({
