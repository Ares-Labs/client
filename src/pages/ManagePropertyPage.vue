<script setup>
import Header from "../components/Header/Header.vue";
import AllowedUser from "../components/users/AllowedUser.vue";
<<<<<<< HEAD
import Gateway from "../utils/events";
import {onMounted, onUpdated} from "vue";

const allowedUserList = [];

onMounted(getAllowedUsers); // DOMContentLoaded
setTimeout(getAllowedUsers, 2000); // execute every 2 seconds

function getAllowedUsers() {
  Gateway.onReady(() => {
    Gateway.execute(Gateway.queries.GET_ALLOWED_USERS, {
      userId: Gateway.clientId,
    }).then((data) => {
      allowedUserList.value = data.properties;
    });
  });
}
=======

const propertyBeingManaged = window.location.pathname.split("/").pop();
// save to localstorage
localStorage.setItem("propertyBeingManaged", propertyBeingManaged);

>>>>>>> cf2b1bf4
</script>

<template>
  <Header/>
  <main>
    <h1>Currently allowed users</h1>

    <div id="allowedUserContainer">
      <AllowedUser v-for="user in allowedUserList"
                   :name="user.name"
                   :identity="user.id"
      ></AllowedUser>
      <AllowedUser name="Mr.Bean" identity="4cc-4b03-9c3f66e3"/>
      <AllowedUser name="Samantha" identity="4cc-4b03-9c3f66e3"/>
      <div id="addNewAllowedUser">
        <router-link to="/add-user">
          <img src="../assets/media/plus-icon.svg" alt="plus">
        </router-link>
      </div>
    </div>
  </main>
</template>

<style lang="scss" scoped>

h1 {
  display: flex;
  justify-content: center;
  font-size: 2rem;
  margin-top: 5rem;
}

#allowedUserContainer {
  display: flex;
  justify-content: space-around;
  flex-wrap: wrap;
  margin: 7rem 3rem 0 5rem;
}

#addNewAllowedUser {
  border: solid black 0.1rem;
  width: 15rem;
  height: 5rem;
  padding: 0.3rem;
  margin: 3rem;
  border-radius: 1rem;
  background-color: #e8e8e8;

  img {
    display: block;
    align-items: center;
    margin: 0 auto;
    height: 100%;
    width: 3rem;
  }
}
</style><|MERGE_RESOLUTION|>--- conflicted
+++ resolved
@@ -1,7 +1,7 @@
 <script setup>
 import Header from "../components/Header/Header.vue";
 import AllowedUser from "../components/users/AllowedUser.vue";
-<<<<<<< HEAD
+
 import Gateway from "../utils/events";
 import {onMounted, onUpdated} from "vue";
 
@@ -19,13 +19,10 @@
     });
   });
 }
-=======
 
 const propertyBeingManaged = window.location.pathname.split("/").pop();
 // save to localstorage
 localStorage.setItem("propertyBeingManaged", propertyBeingManaged);
-
->>>>>>> cf2b1bf4
 </script>
 
 <template>
