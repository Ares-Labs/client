<script setup>
import Header from "@/components/Header/Header.vue";
import Gateway from "@/utils/events";
import { ref } from "vue";

const location = ref("");
const tier = ref(0);
const reason = ref("");
const x = ref(0);
const y = ref(0);
const success = ref(false);
const error = ref(false);

function togglePopup() {
  document.querySelector(".popup").classList.toggle("hidden");
}

function submitRequest() {
  Gateway.onReady(() => {
    Gateway.execute(Gateway.queries.ADD_PROPERTY, {
      location: location.value,
      clientId: Gateway.clientId,
      description: reason.value,
      x: x.value,
      y: y.value,
      tier: parseInt(tier.value),
    }).then((response) => {
      if (response.success) {
        // Show popup
        togglePopup();
        success.value = true;
        document.querySelector(".popup-close").addEventListener("click", togglePopup);
      } else {
        // Show popup
        togglePopup();
        error.value = true;
        document.querySelector(".popup-close").addEventListener("click", togglePopup);
      }
    });
  });
}

</script>

<template>
  <Header></Header>
  <div class="wrapper">
    <main>
      <form @submit.prevent="submitRequest">
        <fieldset>
          <legend>Request to add property</legend>
          <div class="flex">
            <div>
              <p>Choose your property location on the map</p>
              <img src="../images/map.jpg" alt="map" />
              <label for="name">Name of your property *</label>
              <input
                v-model="location"
                type="text"
                id="name"
                name="name"
                autocomplete="off"
                required
              />
              <label for="tier">Tier or protection *</label>
              <select v-model="tier" id="tier" name="tier" required>
                <option value="1">Basic</option>
                <option value="2">Premium</option>
                <option value="3">Optimum</option>
              </select>
            </div>
            <div>
              <label for="reason"
                >What is the reason you want to add this property?</label
              >
              <textarea
                v-model="reason"
                name="reason"
                id="reason"
                autocomplete="off"
              ></textarea>
              <input type="submit" value="Submit" />
            </div>
          </div>
        </fieldset>
      </form>
      <div class="popup hidden">
        <div class="popup-inner">
          <div v-if="success">
            <p>Property added successfully</p>
          </div>
          <div v-if="error">
            <p>Property not added</p>
          </div>

          <button class="popup-close">Ok</button>
        </div>
      </div>
    </main>
  </div>
</template>

<style lang="scss" scoped>
<<<<<<< HEAD
=======

@import "src/assets/css/mixins";

>>>>>>> 0647ced0
legend {
  text-align: center;
  font-weight: bold;
  font-size: 2rem;
  margin: auto auto 5rem;
}

input,
select {
  display: block;
  width: 100%;
  padding: 0;
}

label {
  display: block;
}

img {
  height: 24rem;
  width: available;
}

textarea {
  width: 100%;
  height: 23rem;
  margin-bottom: 7rem;
  resize: none;
}

input[type="submit"] {
  width: initial;
  float: right;
  @include button;
}

.wrapper {
  width: 80%;
  margin: auto;
}

.flex {
  display: flex;
  flex-direction: row;
  justify-content: space-between;

  * {
    margin-bottom: 1rem;
  }
}

#reason {
  margin-bottom: 7.5rem;
}

.popup {
  position: fixed;
  top: 0;
  left: 0;
  right: 0;
  bottom: 0;
  z-index: 99;
  background-color: rgba(0, 0, 0, 0.2);

  display: flex;
  align-items: center;
  justify-content: center;

  .popup-inner {
    background: #fff;
    padding: 32px;
  }
}

.popup-close {
  width: 50%;
  margin-left: auto;
  margin-right: auto;
  display: block;
  margin-top: 1rem;

}

.hidden {
  display: none;
}
</style><|MERGE_RESOLUTION|>--- conflicted
+++ resolved
@@ -101,12 +101,9 @@
 </template>
 
 <style lang="scss" scoped>
-<<<<<<< HEAD
-=======
 
 @import "src/assets/css/mixins";
 
->>>>>>> 0647ced0
 legend {
   text-align: center;
   font-weight: bold;
@@ -137,7 +134,7 @@
   resize: none;
 }
 
-input[type="submit"] {
+input[type='submit'] {
   width: initial;
   float: right;
   @include button;
