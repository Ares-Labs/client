--- conflicted
+++ resolved
@@ -11,15 +11,7 @@
   const response = await Gateway.execute(Gateway.queries.GET_USER_PROPERTIES, {
     userId: Gateway.clientId,
   });
-<<<<<<< HEAD
   properties.value = response.properties;
-=======
-  console.log(properties.value);
-  setTimeout(() => {
-    properties.value = response.properties;
-    console.log(properties.value);
-  }, 1000);
->>>>>>> e31bc40e
 });
 </script>
 
@@ -32,9 +24,8 @@
           <p>Loading...</p>
         </template>
         <template v-else-if="properties.length > 0">
-          <Property
+          <property
             v-for="property in properties"
-<<<<<<< HEAD
             :key="property.id"
             :name="property.location"
             :tier="property.tier"
@@ -43,14 +34,6 @@
             :show="true"
             :id = property.id
           ></Property>
-=======
-            :key="property?.id"
-            :name="property?.location"
-            :tier="property?.tier"
-            :class="property?.status.toLowerCase()"
-            :route="`/manage-property/${property?.id}`"
-          ></property>
->>>>>>> e31bc40e
           <add-property></add-property>
         </template>
         <template v-else>
