<script setup>
import Gateway from "@/utils/events";
import AdminNavbar from "../components/AdminNavbar.vue";
import { OrbitSpinner } from "epic-spinners";
import { ref } from "vue";
import { useRoute, useRouter } from "vue-router";

const properties = ref([]);
const search = ref("");

const route = useRoute();
const router = useRouter();

const selectedProperty = ref(null);

const hasFetched = ref(false);
const isFetching = ref(true);

function approveProperty(id) {
  Gateway.onReady(async () => {
    await Gateway.execute(Gateway.queries.CHANGE_PROPERTY_STATUS, {
      propertyId: id,
      status: "APPROVED",
    });
  });
}

const updatePendingProperties = () => {
  Gateway.onReady(async () => {
    isFetching.value = true;
    const { properties: data } = await Gateway.execute(
      Gateway.queries.SEARCH_PENDING_PROPERTIES,
      {
        search: search.value,
        page: 1,
        limit: 10,
      }
    );
    properties.value = data;
    isFetching.value = false;
    hasFetched.value = true;
  });
};

const updateSearch = (e) => {
  search.value = e.target.value;
  updatePendingProperties();
};

const clearSelectedProperty = async () => {
  await router.push({ name: "AdminManagePendingProperties" });
  selectedProperty.value = null;
};

const selectPropertyDetailed = async (id) => {
  isFetching.value = true;
  await router.push({
    name: "AdminManagePendingPropertiesParams",
    params: { id },
  });
  selectedProperty.value = await Gateway.execute(
    Gateway.queries.GET_PROPERTY_DETAILED,
    { propertyId: id }
  );
  isFetching.value = false;
};

const handleRouteData = async () => {
  const propertyId = parseInt(route.params.id);

  if (!propertyId) return;

  await selectPropertyDetailed(propertyId);
};

Gateway.subscribe(
  Gateway.events.PROPERTY_STATUS_CHANGE,
  updatePendingProperties
);
Gateway.subscribe(Gateway.events.PROPERTY_ADDED, updatePendingProperties);
Gateway.onReady(handleRouteData);

updatePendingProperties();
</script>

<template>
  <div v-if="!!selectedProperty" class="popup">
    <div v-if="isFetching">
      <div class="center">
        <orbit-spinner :animation-duration="1200" :size="64" color="#1d3557" />
      </div>
    </div>
    <div v-else>
      <h3>{{ selectedProperty.location }}</h3>
      <p>{{ selectedProperty.id }}</p>
      <p class="description">{{ selectedProperty.description }}</p>
      <div class="data-field">
        <h4>Owner:</h4>
        <p>{{ selectedProperty.owner_full_name }}</p>
      </div>
      <div class="double-field">
        <div class="data-field">
          <h4>Location x:</h4>
          <p>{{ selectedProperty.x }}</p>
        </div>
        <div class="data-field">
          <h4>Location y:</h4>
          <p>{{ selectedProperty.y }}</p>
        </div>
        <div class="data-field">
          <h4>Width:</h4>
          <p>{{ selectedProperty.width }}</p>
        </div>
        <div class="data-field">
          <h4>Height:</h4>
          <p>{{ selectedProperty.height }}</p>
        </div>
      </div>
      <div class="data-field">
        <h4>Status:</h4>
        <p>{{ selectedProperty.status }}</p>
      </div>
      <div class="data-field">
        <h4>Tier:</h4>
        <p>{{ selectedProperty.tier }}</p>
      </div>
      <h4 class="equipment-title">Installed Equipment</h4>
      <div class="double-field">
        <div
          v-for="equipment of selectedProperty.equipment"
          :key="equipment.id"
          class="equipment"
        >
          <p>
            {{ equipment.name }}
            {{ !!equipment.description ? `| ${equipment.description}` : "" }}
          </p>
        </div>
      </div>
      <button class="close" @click="clearSelectedProperty">
        <img alt="Close popup" src="../assets/media/fullscreen-exit.svg" />
      </button>
    </div>
  </div>
  <div id="wrapper">
    <AdminNavbar />
    <main>
      <div class="title">
        <h1>Pending Properties</h1>
        <div class="search">
          <img alt="search" src="../assets/media/magnifying-glass.svg" />
          <input placeholder="Search" type="text" @input="updateSearch" />
        </div>
      </div>

      <div id="data">
        <div
          v-if="hasFetched && !isFetching && properties.length === 0"
          class="center big-text"
        >
          <h2>No matching properties found</h2>
        </div>
        <div v-else-if="isFetching && !hasFetched" class="center">
          <orbit-spinner
            :animation-duration="1200"
            :size="128"
            color="#F1FAEE"
          />
        </div>
        <div
          v-for="property in properties"
          v-else
          :key="property.id"
          class="fetch"
        >
          <p>{{ property.id }}</p>
          <p>{{ property.description }}</p>
          <img
            alt="see property info"
            src="../assets/media/info.svg"
            title="more info"
            @click="() => selectPropertyDetailed(property.id)"
          />
          <img
            alt="approve"
            src="../assets/media/check-circle.svg"
            @click="() => approveProperty(property.id)"
          />
        </div>
      </div>
    </main>
  </div>
</template>

<style lang="scss" scoped>
@import "/src/assets/css/admin-styles";

#wrapper {
  display: grid;
  grid-template-columns: min-content 1fr;

  background-color: $secondary;
}
</style>
<style lang="scss" scoped>
@import "../assets/css/admin-styles";

main {
  width: 90%;
  margin: 0 auto;

  h1 {
    font-size: $font-size-lg;
    font-weight: 700;
    color: $dark;
  }

  .title {
    display: flex;
    justify-content: space-between;
    align-items: center;
    margin: 2rem 0;

    .search {
      display: flex;
      align-items: center;
      border: 0.2rem solid $dark;
      border-radius: $border-radius;
      padding: 0.1rem 0.5rem;

      input {
        width: 20rem;
        height: 2.5rem;
        padding: 0 1rem;
        color: $dark;
        background-color: $secondary;
        border: none;
        border-radius: $border-radius;
        outline: none;
        font-size: $font-size-base;
      }
    }
  }
}

#data {
  $min-data-height: 30rem;

  padding: 2rem;
  border-radius: $border-radius;
  min-height: $min-data-height;

  background: linear-gradient(-45deg, $dark, $normal);

  .center {
    display: flex;
    justify-content: center;
    align-items: center;
    height: $min-data-height;
  }

  .big-text h2 {
    font-size: $font-size-lg;
    font-weight: 700;
    color: $light;
  }

  .fetch {
    display: grid;
<<<<<<< HEAD
    grid-template-columns: max-content 1fr 1fr max-content max-content;
=======
    grid-template-columns: max-content 1fr min-content;
>>>>>>> c1b9ad63
    grid-gap: 1rem;

    background-color: $secondary;
    border-radius: $border-radius;

    padding: 1rem;
    margin-bottom: 1rem;

    &:last-child {
      margin-bottom: 0;
    }

    p {
      font-size: $font-size-base;
      color: $dark;
    }

    img {
      cursor: pointer;
    }
  }
}

.popup {
  z-index: 100;
  background-color: rgba($dark, 0.75);
  position: fixed;
  top: 0;
  left: 0;
  width: 100%;
  height: 100%;

  display: flex;
  justify-content: center;
  align-items: center;

  > div {
    position: relative;
    width: 70%;
    padding: 2rem 3rem;
    background-color: $secondary;
    border-radius: $border-radius;

    h3 {
      font-size: $font-size-lg;
      font-weight: 700;
    }

    h3,
    p {
      text-align: center;
      color: $dark;
    }

    > p {
      font-size: $font-size-base;
      color: $normal;
      margin-bottom: 1rem;
    }

    button {
      background-color: transparent;
      border: none;
      position: absolute;
      top: 1rem;
      right: 1rem;
      cursor: pointer;
    }

    .property {
      display: flex;
      justify-content: space-between;
      align-items: center;
      border-radius: $border-radius;
      padding: 0.5rem 1rem;
      margin-bottom: 1.5rem;
      border: 0.25rem solid $dark;

      &:last-child {
        margin-bottom: 0;
      }

      p {
        width: 100%;
      }
    }

    .center {
      display: flex;
      justify-content: center;
      align-items: center;
    }
  }
}

.popup {
  z-index: 100;
  background-color: rgba($dark, 0.75);
  position: fixed;
  top: 0;
  left: 0;
  width: 100%;
  height: 100%;

  display: flex;
  justify-content: center;
  align-items: center;

  > div {
    position: relative;
    width: 50%;
    max-width: 30rem;
    padding: 2rem 3rem;
    background-color: $secondary;
    border-radius: $border-radius;

    h3 {
      font-size: $font-size-lg;
      font-weight: 700;
    }

    h3,
    p {
      text-align: center;
      color: $dark;
    }

    > p {
      font-size: $font-size-base * 0.85;
      color: $normal;

      &.description {
        color: $dark;
        font-size: $font-size-base;
        margin-bottom: 1.5rem;
      }
    }

    .double-field {
      display: grid;
      grid-template-columns: 1fr 1fr;
      column-gap: 1rem;
    }

    .data-field {
      display: grid;
      grid-template-columns: max-content 1fr;
      grid-gap: 1rem;
      align-items: center;

      input,
      #tier,
      p {
        display: block;
        text-align: left;
        font-weight: 700;
        border-radius: $border-radius;
        padding: 0.25rem 0.5rem;
        color: $dark;
      }

      input,
      #tier {
        border: 0.2rem solid $dark;
      }

      input {
        background-color: $secondary;
        -moz-appearance: textfield;
      }

      input::-webkit-outer-spin-button,
      input::-webkit-inner-spin-button {
        -webkit-appearance: none;
        margin: 0;
      }
    }

    .equipment {
      display: grid;
      grid-template-columns: 1fr repeat(2, max-content);
      align-items: center;
      border-radius: $border-radius;
      padding: 0.25rem 0.5rem;
      margin-bottom: 0.5rem;
      border: 0.25rem solid $dark;

      p {
        text-align: left;
        font-weight: 700;
      }

      .remove {
        cursor: pointer;
      }
    }

    .add-equipment {
      background-color: $accent;
      border: none;
      border-radius: $border-radius;
      padding: 0.5rem 1rem;
      display: flex;
      justify-content: center;
      align-items: center;
      cursor: pointer;
      height: 3rem;
    }

    button.close {
      background-color: transparent;
      border: none;
      position: absolute;
      top: 1rem;
      right: 1rem;
      cursor: pointer;
    }

    .property {
      display: flex;
      justify-content: space-between;
      align-items: center;
      border-radius: $border-radius;
      padding: 0.5rem 1rem;
      margin-bottom: 1.5rem;
      border: 0.25rem solid $dark;

      &:last-child {
        margin-bottom: 0;
      }

      p {
        width: 100%;
      }
    }

    .center {
      display: flex;
      justify-content: center;
      align-items: center;
    }
  }
}

.equipment-title {
  text-align: center;
  margin-top: 1rem;
  margin-bottom: 0.5rem;
}
</style><|MERGE_RESOLUTION|>--- conflicted
+++ resolved
@@ -267,11 +267,7 @@
 
   .fetch {
     display: grid;
-<<<<<<< HEAD
     grid-template-columns: max-content 1fr 1fr max-content max-content;
-=======
-    grid-template-columns: max-content 1fr min-content;
->>>>>>> c1b9ad63
     grid-gap: 1rem;
 
     background-color: $secondary;
