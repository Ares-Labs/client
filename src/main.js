--- conflicted
+++ resolved
@@ -12,12 +12,11 @@
 import AddPropertyPage from "./pages/AddPropertyPage.vue";
 import PricingPage from "./pages/PricingPage.vue";
 import ProfilePage from "./pages/ProfilePage.vue";
-<<<<<<< HEAD
+
 import MapPage from "./pages/MapPage.vue";
-=======
 import StatisticsPage from "./pages/StatisticsPage.vue";
 import AdminManageUsers from "./pages/AdminManageUsers.vue";
->>>>>>> 64c37c1f
+
 
 const routes = [
   { path: "/", component: DashboardPage },
@@ -31,13 +30,10 @@
   { path: "/add-property", component: AddPropertyPage },
   { path: "/pricing", component: PricingPage },
   { path: "/profile", component: ProfilePage },
-<<<<<<< HEAD
     {path: "/map-page", component: MapPage}
-=======
   { path: "/statistics", component: StatisticsPage },
   { path: "/admin", redirect: "/admin/users" }, // Temporary redirect
   { path: "/admin/users", component: AdminManageUsers },
->>>>>>> 64c37c1f
 ];
 
 const router = createRouter({
