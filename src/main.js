--- conflicted
+++ resolved
@@ -12,12 +12,9 @@
 import AddPropertyPage from "./pages/AddPropertyPage.vue";
 import PricingPage from "./pages/PricingPage.vue";
 import ProfilePage from "./pages/ProfilePage.vue";
-
-import MapPage from "./pages/MapPage.vue";
 import StatisticsPage from "./pages/StatisticsPage.vue";
 import AdminManageUsers from "./pages/AdminManageUsers.vue";
 import MapPage from "./pages/MapPage.vue";
-
 
 const routes = [
   { path: "/", component: DashboardPage },
@@ -31,14 +28,10 @@
   { path: "/add-property", component: AddPropertyPage },
   { path: "/pricing", component: PricingPage },
   { path: "/profile", component: ProfilePage },
-<<<<<<< HEAD
-    {path: "/map-page", component: MapPage},
-=======
   { path: "/map-page", component: MapPage },
->>>>>>> 7c632b3c
   { path: "/statistics", component: StatisticsPage },
   { path: "/admin", redirect: "/admin/users" }, // Temporary redirect
-  { path: "/admin/users", component: AdminManageUsers }
+  { path: "/admin/users", component: AdminManageUsers },
 ];
 
 const router = createRouter({
